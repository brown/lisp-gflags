;;;; Copyright 2011 Google Inc.  All Rights Reserved

;;;; Redistribution and use in source and binary forms, with or without
;;;; modification, are permitted provided that the following conditions are
;;;; met:

;;;;     * Redistributions of source code must retain the above copyright
;;;; notice, this list of conditions and the following disclaimer.
;;;;     * Redistributions in binary form must reproduce the above
;;;; copyright notice, this list of conditions and the following disclaimer
;;;; in the documentation and/or other materials provided with the
;;;; distribution.
;;;;     * Neither the name of Google Inc. nor the names of its
;;;; contributors may be used to endorse or promote products derived from
;;;; this software without specific prior written permission.

;;;; THIS SOFTWARE IS PROVIDED BY THE COPYRIGHT HOLDERS AND CONTRIBUTORS
;;;; "AS IS" AND ANY EXPRESS OR IMPLIED WARRANTIES, INCLUDING, BUT NOT
;;;; LIMITED TO, THE IMPLIED WARRANTIES OF MERCHANTABILITY AND FITNESS FOR
;;;; A PARTICULAR PURPOSE ARE DISCLAIMED. IN NO EVENT SHALL THE COPYRIGHT
;;;; OWNER OR CONTRIBUTORS BE LIABLE FOR ANY DIRECT, INDIRECT, INCIDENTAL,
;;;; SPECIAL, EXEMPLARY, OR CONSEQUENTIAL DAMAGES (INCLUDING, BUT NOT
;;;; LIMITED TO, PROCUREMENT OF SUBSTITUTE GOODS OR SERVICES; LOSS OF USE,
;;;; DATA, OR PROFITS; OR BUSINESS INTERRUPTION) HOWEVER CAUSED AND ON ANY
;;;; THEORY OF LIABILITY, WHETHER IN CONTRACT, STRICT LIABILITY, OR TORT
;;;; (INCLUDING NEGLIGENCE OR OTHERWISE) ARISING IN ANY WAY OUT OF THE USE
;;;; OF THIS SOFTWARE, EVEN IF ADVISED OF THE POSSIBILITY OF SUCH DAMAGE.

;;;; Author: brown@google.com (Robert Brown)

;;;; Test command line argument flag parsing.

(in-package #:common-lisp-user)

(defpackage #:com.google.flag-test
  (:documentation "Test command line flag parsing code in the COM.GOOGLE.FLAG package.")
  (:use #:common-lisp
        #:com.google.base
        #:com.google.flag
        #:hu.dwim.stefil)
  (:export #:test-flag))

(in-package #:com.google.flag-test)

(defsuite (test-flag :in root-suite) ()
  (run-child-tests))

(in-suite test-flag)

(defconst +before+ '("before" "-a" "-" "--no" ""))
(defconst +after+ '("--after" "-b" "-" "--no" ""))
(defconst +skip+ '("--boolflag" "--keyflag=a" "--symflag=b" "--stringflag=c"
                   "--intflag=d" "--sfflag=e" "--dfflag=f" "--color=g"))
(defconst +expected-unparsed-flags+ (append +before+ +after+ +skip+))

(defun parse-flags (arguments)
  (let ((command-line (append +before+ arguments +after+ '("--") +skip+)))
    (is (equal (parse-command-line command-line) +expected-unparsed-flags+))))

(define-flag *boolean-flag* "boolflag" nil boolean
  :help "A boolean flag."
  :documentation "Boolean flag used for testing.")

(deftest boolean-flag ()
  (is (not *boolean-flag*))
  (is (string= (documentation '*boolean-flag* 'variable) "Boolean flag used for testing."))
  (let ((*boolean-flag* *boolean-flag*))
    (flet ((test (expected flags)
             (setf *boolean-flag* (not expected))
             (parse-flags flags)
             (if expected (is *boolean-flag*) (is (not *boolean-flag*)))))
      (test t '("--boolflag"))
      (test t '("--boolflag=true"))
      (test nil '("--noboolflag"))
      (test nil '("--boolflag=false")))
    (flet ((test (expected flags)
             (setf *boolean-flag* (not expected))
             (parse-command-line flags)
             (if expected (is *boolean-flag*) (is (not *boolean-flag*)))))
      ;; Boolean short forms should work as the last argument.
      (test t '("--boolflag"))
      (test nil '("--noboolflag")))

    ;; The negative short form with an argument should be skipped.
    (let ((flags '("--noboolflag=true")))
      (equal (parse-command-line flags) flags))

    (signals error (parse-flags '("--boolflag=")))
    (signals error (parse-flags '("--boolflag=foobar")))
    (signals error (parse-flags '("--boolflag" "true")))
    (signals error (parse-flags '("--boolflag" "false")))
    (signals error (parse-flags '("--noboolflag" "true")))
    (signals error (parse-flags '("--noboolflag" "false")))))

(define-flag *keyword-flag* "keyflag" :foo keyword)

(deftest keyword-flag ()
  (is (eq *keyword-flag* :foo))
  (let ((*keyword-flag* *keyword-flag*))
    (parse-flags '("--keyflag" "dog"))
    (is (eq *keyword-flag* :dog))
    (parse-flags '("--keyflag=cat"))
    (is (eq *keyword-flag* :cat))
    (parse-flags '("--keyflag="))
    (is (eq *keyword-flag* :||))))

(define-flag *symbol-flag* "symflag" :bar symbol)

(deftest symbol-flag ()
  (is (eq *symbol-flag* :bar))
  (let ((*symbol-flag* *symbol-flag*))
    (parse-flags '("--symflag" "com.google.flag:define-flag"))
    (is (eq *symbol-flag* 'com.google.flag:define-flag))
    (parse-flags '("--symflag=com.google.flag-test::unexported-symbol"))
    (is (eq *symbol-flag* 'com.google.flag-test::unexported-symbol))
    (signals error (parse-flags '("--symflag=")))
    (signals error (parse-flags '("--symflag" ":bad-colons")))
    (signals error (parse-flags '("--symflag" "more:bad:colons")))
    (signals error (parse-flags '("--symflag" "bad-package:foo")))
    (signals error (parse-command-line '("--symflag")))))

(define-flag *string-flag* "stringflag" nil (or null string))

(deftest string-flag ()
  (is (null *string-flag*))
  (let ((*string-flag* *string-flag*))
    (parse-flags '("--stringflag" "dog"))
    (is (string= *string-flag* "dog"))
    (parse-flags '("--stringflag=cat"))
    (is (string= *string-flag* "cat"))
    (parse-flags '("--stringflag="))
    (is (string= *string-flag* ""))))

<<<<<<< HEAD
(define-flag *integer-flag* "intflag" 10 (integer -10 10))
=======
(define-flag *integer-flag* :default-value 10  :selector "intflag" :type (integer -20 20))
>>>>>>> 9cd84231

(deftest integer-flag ()
  (is (= *integer-flag* 10))
  (let ((*integer-flag* *integer-flag*))
    (parse-flags '("--intflag" "-2"))
    (is (= *integer-flag* -2))
    (parse-flags '("--intflag=3"))
    (is (= *integer-flag* 3))
    (parse-flags '("--intflag=0xf"))
    (is (= *integer-flag* #xf))
    (signals error (parse-flags '("--intflag=")))
    (signals error (parse-flags '("--intflag=123x456")))
    (signals error (parse-flags '("--intflag=#b111")))
    (signals error (parse-flags '("--intflag=#xfeedface")))))

(define-flag *single-float-flag* "sfflag" 3.14f0 single-float)

(deftest single-float-flag ()
  (is (= *single-float-flag* 3.14f0))
  (let ((*single-float-flag* *single-float-flag*))
    (parse-flags '("--sfflag" "0.42"))
    (is (= *single-float-flag* 0.42f0))
    (parse-flags '("--sfflag=-.42e-2"))
    (is (= *single-float-flag* -.42f-2))
    (signals error (parse-flags '("--sfflag=")))
    (signals error (parse-flags '("--sfflag=-.42x-2")))
    (signals error (parse-flags '("--sfflag=-.42d-2")))))

(define-flag *double-float-flag* "dfflag" 0.12345d0 (double-float -1d0 1d0))

(deftest double-float-flag ()
  (is (= *double-float-flag* 0.12345d0))
  (let ((*double-float-flag* *double-float-flag*))
    (parse-flags '("--dfflag" "0.42"))
    (is (= *double-float-flag* 0.42d0))
    (parse-flags '("--dfflag=-.42E-2"))
    (is (= *double-float-flag* -0.42d-2))
    (signals error (parse-flags '("--dfflag=")))
    (signals error (parse-flags '("--dfflag=-.42x-2")))
    (signals error (parse-flags '("--dfflag=-.42s-2")))))

(deftype color () '(member :red :green :blue))

(defun color-parser (string)
  (let ((color (cond ((string= string "red") :red)
                     ((string= string "green") :green)
                     ((string= string "blue") :blue)
                     ((string= string "orange") :orange))))
    (if color
        (values color t)
        (values nil nil))))

(define-flag *color* "color" :red color :parser color-parser)

(deftest color-flag ()
  (is (eq *color* :red))
  (let ((*color* *color*))
    (parse-flags '("--color" "blue"))
    (is (eq *color* :blue))
    (signals error (parse-flags '("--color=black")))
    (signals error (parse-flags '("--color=orange")))))

(deftest return-value ()
  (is (eq '*retval*
          (eval '(define-flag *retval* "retval" nil symbol)))))

(deftest syntax-errors ()
  (flet ((signals-error (form)
           (signals error (macroexpand-1 form))))
    (signals-error '(define-flag "s" "s" t symbol))
    (signals-error '(define-flag *s* s t symbol))
    (signals-error '(define-flag *s* "" t symbol))
    (signals-error '(define-flag *s* "s" t "symbol"))
    (signals-error '(define-flag *s* "s" t symbol :help h))
    (signals-error '(define-flag *s* "s" t symbol :parser "p"))
    (signals-error '(define-flag *s* "s" t symbol :documentation 'd))
    (signals-error '(define-flag *s* "s" t symbol :parser nil))         ; XXXXX
    (signals-error '(define-flag *s* "s" t vector))))                   ; type mismatch

(define-flag *no-go* "nogo" nil boolean)
(define-flag *rth* "rth" nil boolean)

(deftest boolean-semantic-errors ()
  (flet ((signals-error (form)
           (signals error (eval form))))
    (signals-error '(define-flag *b* "boolflag" nil boolean))
    (signals-error '(define-flag *go* "go" nil boolean))
    (signals-error '(define-flag *north* "north" nil symbol))))<|MERGE_RESOLUTION|>--- conflicted
+++ resolved
@@ -131,11 +131,7 @@
     (parse-flags '("--stringflag="))
     (is (string= *string-flag* ""))))
 
-<<<<<<< HEAD
-(define-flag *integer-flag* "intflag" 10 (integer -10 10))
-=======
-(define-flag *integer-flag* :default-value 10  :selector "intflag" :type (integer -20 20))
->>>>>>> 9cd84231
+(define-flag *integer-flag* "intflag" 10 (integer -20 20))
 
 (deftest integer-flag ()
   (is (= *integer-flag* 10))
